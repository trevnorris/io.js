--- conflicted
+++ resolved
@@ -1,9 +1,6 @@
 # Zlib
-<<<<<<< HEAD
-=======
 
     Stability: 3 - Stable
->>>>>>> 5ca5ec33
 
 You can access this module with:
 
